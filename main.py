--- conflicted
+++ resolved
@@ -19,10 +19,7 @@
     Usage:
         python main.py availablemodels
     """
-<<<<<<< HEAD
-=======
     from scripts.trained_models import trained_models
->>>>>>> e95a608e
     trained_models()
 
 # ===========================================
@@ -31,19 +28,6 @@
 
 
 @app.command()
-<<<<<<< HEAD
-def preprocess(fasta_dir: str, output_dir: str,
-               output_base_qual: bool = typer.Option(False, help=(
-                   "Whether to output base quality scores"
-                   )),
-               chunk_size: int = typer.Option(100000, help=(
-                   "Base chunk size, dynamically adjusts based on read length"
-                   )),
-               threads: int = typer.Option(12, help=(
-                   "Number of CPU threads"
-                   ))):
-
-=======
 def preprocess(
     fasta_dir: str, 
     output_dir: str,
@@ -57,7 +41,6 @@
         "Number of CPU threads"
         ))
     ):
->>>>>>> e95a608e
     """
     Preprocess raw FASTA/FASTQ files into length-binned Parquet files.
 
@@ -84,55 +67,8 @@
         FileNotFoundError: If `fasta_dir` has no readable sequence files.
         RuntimeError: Propagated from subprocesses if failures occur.
     """
-<<<<<<< HEAD
-
-    os.system("mkdir -p " + output_dir + "/full_length_pp_fa")
-    files_to_process = find_sequence_files(fasta_dir)
-
-    start = time.time()
-    if len(files_to_process) == 1:
-        # If there is only one file, process it in a single thread
-        logger.info(
-            "Only one file to process. Sorting reads "
-            "into bins without parallelization."
-        )
-        extract_and_bin_reads(
-            files_to_process[0],
-            chunk_size,
-            output_dir + "/full_length_pp_fa",
-            output_base_qual
-        )
-        os.system(f"rm {output_dir}/full_length_pp_fa/*.lock")
-
-        logger.info("Converting tsv files into parquet")
-        convert_tsv_to_parquet(f"{output_dir}/full_length_pp_fa",
-                               row_group_size=1000000)
-        logger.info("Preprocessing finished!!")
-    else:
-        # Process files in parallel
-        logger.info(
-            "Multiple raw files found. Sorting reads "
-            "into bins with parallelization."
-            )
-        parallel_preprocess_data(
-            files_to_process,
-            output_dir + "/full_length_pp_fa",
-            chunk_size,
-            output_base_qual,
-            num_workers=threads
-        )
-    usage = resource.getrusage(resource.RUSAGE_CHILDREN)
-    max_rss_mb = (
-        usage.ru_maxrss / 1024
-        if os.uname().sysname == "Linux"
-        else usage.ru_maxrss
-    )
-    logger.info(f"Peak memory usage: {max_rss_mb:.2f} MB")
-    logger.info(f"Elapsed time: {time.time() - start:.2f} seconds")
-=======
     from wrappers.preprocess_wrap import preprocess_wrap
     preprocess_wrap(fasta_dir, output_dir, output_base_qual, chunk_size, threads)
->>>>>>> e95a608e
 
 # ==============================
 # plot read length distribution
@@ -146,24 +82,9 @@
 
     Reads the binned Parquet files in `<output_dir>/full_length_pp_fa` and
     writes a PNG/PDF plot into `<output_dir>/plots`.
-<<<<<<< HEAD
 
     Args:
         output_dir: Base output directory from the `preprocess` step.
-
-    Outputs:
-        `<output_dir>/plots/read_length_distribution.*`
-
-    Raises:
-        FileNotFoundError: If required Parquet files are missing.
-    """
-    start = time.time()
-    os.makedirs(f"{output_dir}/plots", exist_ok=True)
-=======
-
-    Args:
-        output_dir: Base output directory from the `preprocess` step.
->>>>>>> e95a608e
 
     Outputs:
         `<output_dir>/plots/read_length_distribution.*`
@@ -179,69 +100,6 @@
 # ===========================================
 
 
-<<<<<<< HEAD
-# Return the associated Parquet file for the read name
-def load_read_index(index_file_path, read_name):
-    """
-    Resolve the Parquet file containing a specific read.
-
-    Args:
-        index_file_path: Path to the global `read_index.parquet` mapping.
-        read_name: Read identifier to look up.
-
-    Returns:
-        Absolute or relative path (as stored) to the Parquet file that contains
-        `read_name`, or `None` if not present.
-
-    Side Effects:
-        Emits a warning log if the read is not found.
-    """
-    df = (
-        pl.read_parquet(index_file_path)
-        .filter(pl.col("ReadName") == read_name)
-    )
-    if df.is_empty():
-        logger.warning(f"Read {read_name} not found in the index.")
-        return None
-    return df["ParquetFile"][0]
-
-
-@app.command()
-def visualize(output_dir: str,
-              output_file: str = typer.Option(
-                  "full_read_annots",
-                  help=("""Output annotation file name.\n
-                        Extension .pdf will be added automatically""")),
-              model_name: str = typer.Option(
-                  "10x3p_sc_ont_011",
-                  help="""Base model name. Use the name of the model without any suffix.\n
-                  For model-type CRF, _w_CRF will be added to the base model name"""),
-              model_type: Annotated[
-                  str, typer.Option(help="""
-                                    [red]REG[/red] = [green]CNN-LSTM[/green]\n
-                                    [red]CRF[/red] = [green]CNN-LSTM-CRF[/green]
-                                    """)
-                                    ] = "CRF",
-              seq_order_file: str = typer.Option(
-                  None,
-                  help="Path to the seq_orders.tsv file. If not provided, uses the default from utils."
-              ),
-              gpu_mem: Annotated[
-                str, typer.Option(
-                    help="""
-                    Total memory of the GPU in GB.\n
-                    => If there's only one GPU or multiple-GPUs with same memory, 
-                    specify an integer\n
-                    => If there are mutliple GPUs with different memories,
-                    specify a comma-separated list (e.g., 8,16,32)\n
-                    => If nothing is specified and one or more GPUs are available, 
-                    12 GB will be used by default.\n
-                    """)
-                    ] = None,
-              target_tokens: Annotated[
-                int, typer.Option(help=
-                """Approximate token budget *per GPU replica* used to pick a safe batch size.\n
-=======
 @app.command()
 def visualize(
     output_dir: str,          
@@ -279,184 +137,10 @@
         target_tokens: Annotated[
             int, typer.Option(
                 help="""Approximate token budget *per GPU replica* used to pick a safe batch size.\n
->>>>>>> e95a608e
                 => A 'token' is one input position after padding (for DNA here: ~1 base = 1 token).\n
                 => Effective tokens per replica ≈ batch_size × padded_seq_len.\n
                 => Increase to try larger batches (more memory), decrease if you hit OOM.\n
                 => If running on CPU, this still guides batch size heuristics."""
-<<<<<<< HEAD
-                )] = 1_200_000,
-              vram_headroom: float = typer.Option(0.35, help="Fraction of GPU memory to reserve as headroom"),
-              min_batch_size: int = typer.Option(1, help="Minimum batch size for model inference"),
-              max_batch_size: int = typer.Option(2000, help="Maximum batch size for model inference"),
-              num_reads: int = typer.Option(
-                  None,
-                  help="Number of reads to randomly visualize from each Parquet file."
-              ),
-              read_names: str = typer.Option(
-                  None,
-                  help="Comma-separated list of read names to visualize"),
-              threads: int = typer.Option(2, help=(
-                   "Number of CPU threads"))):
-    """
-    Run model inference on selected reads and export per-read annotation plots.
-
-    You can either provide `read_names` (comma-separated list) to visualize
-    specific reads, or supply `num_reads` to randomly sample reads from the
-    global `read_index.parquet`.
-
-    Args:
-        output_dir: Pipeline base output directory (expects `full_length_pp_fa/`).
-        output_file: Base name for the output PDF under `<output_dir>/plots`.
-        model_name: Base model name; `_w_CRF` suffix is inferred for CRF mode.
-        model_type: One of {"REG","CRF"}; model choice for inference.
-        gpu_mem: Optional GPU memory budget string (e.g., "12" or "8,16").
-        target_tokens: Token budget per replica to estimate batch sizing.
-        vram_headroom: Fraction of VRAM to reserve to reduce OOM risk.
-        min_batch_size: Lower bound for batch size search.
-        max_batch_size: Upper bound for batch size search.
-        num_reads: If provided, randomly sample this many reads to visualize.
-        read_names: If provided, comma-separated explicit read IDs to visualize.
-        threads: CPU workers for downstream decoding/extraction.
-
-    Outputs:
-        `<output_dir>/plots/<output_file>.pdf` — tiled per-read annotation plots.
-
-    Raises:
-        ValueError: If neither `num_reads` nor `read_names` is supplied.
-        FileNotFoundError: If required indices/files are missing.
-    """
-
-    start = time.time()
-
-    base_dir = os.path.dirname(os.path.abspath(__file__))
-    models_dir = os.path.join(base_dir, "models")
-    models_dir = os.path.abspath(models_dir)
-
-    utils_dir = os.path.join(base_dir, "utils")
-    utils_dir = os.path.abspath(utils_dir)
-
-    if seq_order_file is None:
-        seq_order_file = os.path.join(utils_dir, "seq_orders.tsv")
-
-    seq_order, sequences, barcodes, UMIs, strand = seq_orders(
-        seq_order_file,
-        model_name
-    )
-
-    num_labels = len(seq_order)
-    model_path_w_CRF = None
-    model_path = None
-
-    conv_filters = 256
-
-    if model_type == "REG":
-        model_path = os.path.join(models_dir, model_name + ".h5")
-        with open(os.path.join(models_dir, model_name + "_lbl_bin.pkl"), "rb") as f:
-            label_binarizer = pickle.load(f)
-    else:
-        model_path_w_CRF = os.path.join(models_dir, model_name + "_w_CRF.h5")
-        with open(os.path.join(models_dir,
-                               model_name + "_w_CRF_lbl_bin.pkl"),
-                               "rb") as f:
-            label_binarizer = pickle.load(f)
-    
-    model = build_model(model_path_w_CRF, model_path,
-                        conv_filters, num_labels, 
-                        strategy=None)
-    palette = ['red', 'blue', 'green', 'purple', 'pink',
-               'cyan', 'magenta', 'orange', 'brown']
-    colors = {'random_s': 'black', 'random_e': 'black',
-              'cDNA': 'gray', 'polyT': 'orange', 'polyA': 'orange'}
-    i = 0
-    for element in seq_order:
-        if element not in ['random_s', 'random_e', 'cDNA', 'polyT', 'polyA']:
-            colors[element] = palette[i % len(palette)]  # Cycle through the palette
-            i += 1
-
-    # Path to the read_index.parquet
-    index_file_path = os.path.join(output_dir,
-                                   "full_length_pp_fa/read_index.parquet")
-
-    os.makedirs(f"{output_dir}/plots", exist_ok=True)
-    folder_path = os.path.join(output_dir, "full_length_pp_fa")
-    pdf_filename = f'{output_dir}/plots/{output_file}.pdf'
-
-    if not num_reads and not read_names:
-        logger.error("You must either provide a value for 'num_reads' or specify 'read_names'.")
-        raise ValueError("You must either provide a value for 'num_reads' or specify 'read_names'.")
-
-    selected_reads = []
-    selected_read_names = []
-    selected_read_lengths = []
-
-    # If read_names are provided, visualize those specific reads
-    if read_names:
-        read_names_list = read_names.split(",")
-        missing_reads = []
-
-        for read_name in read_names_list:
-            parquet_file = load_read_index(index_file_path, read_name)
-
-            if parquet_file:
-                parquet_path = os.path.abspath(parquet_file)
-
-                try:
-                    # Load the appropriate Parquet file and retrieve the read
-                    df = pl.read_parquet(parquet_path).filter(pl.col("ReadName") == read_name)
-                    if not df.is_empty():
-                        read_seq = df["read"][0]
-                        read_length = df["read_length"][0]
-                        selected_reads.append(read_seq)
-                        selected_read_names.append(read_name)
-                        selected_read_lengths.append(read_length)
-                except Exception as e:
-                    logger.error(f"Error reading {parquet_path}: {e}")
-            else:
-                missing_reads.append(read_name)
-
-        if missing_reads:
-            logger.warning(f"The following reads were not found in the index: {', '.join(missing_reads)}")
-
-    # If num_reads is provided, randomly select num_reads reads from the index
-    elif num_reads:
-        df_index = pl.read_parquet(index_file_path)
-        all_read_names = df_index["ReadName"].to_list()
-        selected_read_names = random.sample(all_read_names,
-                                            min(num_reads, len(all_read_names)))
-
-        for read_name in selected_read_names:
-            parquet_file = load_read_index(index_file_path, read_name)
-
-            if parquet_file:
-                parquet_path = os.path.abspath(parquet_file)
-
-                try:
-                    df = pl.read_parquet(parquet_path).filter(pl.col("ReadName") == read_name)
-                    if not df.is_empty():
-                        read_seq = df["read"][0]
-                        read_length = df["read_length"][0]
-                        selected_reads.append(read_seq)
-                        selected_read_lengths.append(read_length)
-                except Exception as e:
-                    logger.error(f"Error reading {parquet_path}: {e}")
-
-    # Check if there are any selected reads to process
-    if not selected_reads:
-        logger.warning("No reads were selected. Skipping inference.")
-        return
-
-    # Perform annotation and plotting
-    encoded_data = preprocess_sequences(selected_reads)
-    predictions = annotate_new_data_parallel(encoded_data, model, 
-                                             max_batch_size,
-                                             min_batch=min_batch_size, 
-                                             strategy=None,)
-    annotated_reads = extract_annotated_full_length_seqs(
-            selected_reads, predictions, model_path_w_CRF,
-            selected_read_lengths, label_binarizer, seq_order,
-            barcodes, n_jobs=threads,
-=======
                 )
             ] = 1_200_000,
         vram_headroom: float = typer.Option(0.35, help="Fraction of GPU memory to reserve as headroom"),
@@ -472,7 +156,6 @@
         threads: int = typer.Option(2, help=(
             "Number of CPU threads"
             )
->>>>>>> e95a608e
         )
     ):
     """
@@ -604,401 +287,12 @@
         TimeoutError: If worker result collection stalls beyond threshold.
         RuntimeError: Propagated exceptions from worker processes.
     """
-<<<<<<< HEAD
-    start = time.time()
-
-    base_dir = os.path.dirname(os.path.abspath(__file__))
-    models_dir = os.path.join(base_dir, "models")
-    models_dir = os.path.abspath(models_dir)
-
-    utils_dir = os.path.join(base_dir, "utils")
-    utils_dir = os.path.abspath(utils_dir)
-
-    if seq_order_file is None:
-        seq_order_file = os.path.join(utils_dir, "seq_orders.tsv")
-
-    model_path_w_CRF = None
-    model_path = None
-
-    if model_type == "REG" or model_type == "HYB":
-        model_path = f"{models_dir}/{model_name}.h5"
-        with open(f"{models_dir}/{model_name}_lbl_bin.pkl", "rb") as f:
-            label_binarizer = pickle.load(f)
-
-    seq_order, sequences, barcodes, UMIs, strand = seq_orders(seq_order_file, model_name)
-    whitelist_df = pd.read_csv(whitelist_file, sep='\t')
-    num_labels = len(seq_order)
-
-    base_folder_path = os.path.join(output_dir, "full_length_pp_fa")
-
-    invalid_output_file = os.path.join(output_dir, "annotations_invalid.tsv")
-    valid_output_file = os.path.join(output_dir, "annotations_valid.tsv")
-
-    parquet_files = sorted(
-        [os.path.join(base_folder_path, f) for f in os.listdir(base_folder_path)
-         if f.endswith('.parquet') and not f.endswith('read_index.parquet')],
-        key=lambda f: estimate_average_read_length_from_bin(os.path.basename(f).replace(".parquet", ""))
-    )
-
-    column_mapping = {barcode: barcode for barcode in barcodes}
-
-    whitelist_dict = {
-    "cell_ids": {
-        idx + 1: "-".join(map(str, row.dropna().unique()))
-        for idx, row in whitelist_df[list(column_mapping.values())].iterrows()
-    },
-    **{
-        input_column: whitelist_df[whitelist_column].dropna().unique().tolist()
-        for input_column, whitelist_column in column_mapping.items()
-        }
-    }
-    manager = Manager()
-    cumulative_barcodes_stats = manager.dict({barcode: {'count_data': manager.dict(),
-                                                        'min_dist_data': manager.dict()} for barcode in column_mapping.keys()})
-    match_type_counter = manager.dict()
-    cell_id_counter = manager.dict()
-
-    fasta_dir = os.path.join(output_dir, "demuxed_fasta")
-    os.makedirs(fasta_dir, exist_ok=True)
-
-    if output_fmt == "fastq":
-        logger.info("Selected output format: FASTQ")
-        demuxed_fasta = os.path.join(fasta_dir, "demuxed.fastq")
-        ambiguous_fasta = os.path.join(fasta_dir, "ambiguous.fastq")
-    elif output_fmt == "fasta":
-        logger.info("Selected output format: FASTA")
-        demuxed_fasta = os.path.join(fasta_dir, "demuxed.fasta")
-        ambiguous_fasta = os.path.join(fasta_dir, "ambiguous.fasta")
-
-    demuxed_fasta_lock = FileLock(demuxed_fasta + ".lock")
-    ambiguous_fasta_lock = FileLock(ambiguous_fasta + ".lock")
-
-    invalid_file_lock = FileLock(invalid_output_file + ".lock")
-    valid_file_lock = FileLock(valid_output_file + ".lock")
-
-    def post_process_worker(task_queue, strand, output_fmt, count, header_track, result_queue):
-        """Worker function for processing reads and returning results."""
-        while True:
-            try:
-                item = task_queue.get(timeout=10)
-                if item is None:
-                    break
-
-                parquet_file, bin_name, chunk_idx, predictions, read_names, reads, read_lengths, base_qualities = item
-
-                append = "w" if chunk_idx == 1 else "a"
-
-                local_cumulative_stats = {barcode: {'count_data': {}, 
-                                                    'min_dist_data': {}} for barcode in column_mapping.keys()}
-                local_match_counter, local_cell_counter = defaultdict(int), defaultdict(int)
-
-                checkpoint_file = os.path.join(output_dir, "annotation_checkpoint.txt")
-
-                with header_track.get_lock():
-                    add_header = header_track.value == 0
-
-                result = post_process_reads(
-                    reads, read_names, strand, output_fmt,
-                    base_qualities, model_type,
-                    pass_num, model_path_w_CRF,
-                    predictions, label_binarizer,
-                    local_cumulative_stats,
-                    read_lengths, seq_order,
-                    add_header, bin_name, chunk_idx, output_dir,
-                    invalid_output_file,
-                    invalid_file_lock, valid_output_file,
-                    valid_file_lock, barcodes,
-                    whitelist_df, whitelist_dict,
-                    bc_lv_threshold, checkpoint_file,
-                    1, local_match_counter,
-                    local_cell_counter, demuxed_fasta,
-                    demuxed_fasta_lock,
-                    ambiguous_fasta,
-                    ambiguous_fasta_lock, threads
-                )
-
-                if result:
-                    local_cumulative_stats, local_match_counter, local_cell_counter = result
-                    result_queue.put((local_cumulative_stats,
-                                      local_match_counter,
-                                      local_cell_counter,
-                                      bin_name))
-                else:
-                    logging.warning(f"No result from post_process_reads in {bin_name}, chunk {chunk_idx}")
-
-                with count.get_lock():
-                    count.value += 1
-
-                gc.collect()
-            except queue.Empty:
-                pass
-
-    num_workers = min(threads, mp.cpu_count() - 1)
-    max_queue_size = max(3, num_workers * 2)
-
-    def run_prediction_pipeline(result_queue, workers, max_idle_time=60):
-        idle_start = None
-        while any(worker.is_alive() for worker in workers) or not result_queue.empty():
-            try:
-                result = result_queue.get(timeout=15)
-                idle_start = None
-                if result:
-                    local_cumulative_stats, local_match_counter, local_cell_counter, bin_name = result
-                    for key, value in local_match_counter.items():
-                        match_type_counter[key] = match_type_counter.get(key, 0) + value
-                    for key, value in local_cell_counter.items():
-                        cell_id_counter[key] = cell_id_counter.get(key, 0) + value
-                    for barcode in local_cumulative_stats.keys():
-                        for stat in ["count_data", "min_dist_data"]:
-                            for key, value in local_cumulative_stats[barcode][stat].items():
-                                cumulative_barcodes_stats[barcode][stat][key]=cumulative_barcodes_stats[barcode][stat].get(key, 0) + value
-            except queue.Empty:
-                if idle_start is None:
-                    idle_start = time.time()
-                    logging.info("Result queue idle, waiting for worker results...")
-                elif time.time() - idle_start > max_idle_time:
-                    raise TimeoutError("Result queue timed out after no data for 60 seconds and no workers finished.")
-
-    if model_type == "REG" or model_type == "HYB":
-        task_queue = mp.Queue(maxsize=max_queue_size)
-        result_queue = mp.Queue()
-        count = mp.Value('i', 0)
-        header_track = mp.Value('i', 0)
-
-        pass_num = 1
-
-        logging.info(f"[Memory] RSS: {psutil.Process().memory_info().rss / 1e6:.2f} MB")
-
-        workers = [mp.Process(target=post_process_worker,
-                              args=(task_queue, strand, 
-                                    output_fmt, count,
-                                    header_track,
-                                    result_queue)) for _ in range(num_workers)]
-
-        logging.info(f"Number of workers = {len(workers)}")
-
-        for worker in workers:
-            worker.start()
-
-        # process all the reads with CNN-LSTM model first
-        logger.info("Starting first pass with regular model on all the reads")
-        for parquet_file in parquet_files:
-            for item in model_predictions(parquet_file, 1,
-                                          chunk_size, model_path,
-                                          model_path_w_CRF,
-                                          model_type,
-                                          num_labels,
-                                          user_total_gb=gpu_mem,
-                                          target_tokens_per_replica=target_tokens,
-                                          safety_margin=vram_headroom,
-                                          min_batch=min_batch_size,
-                                          max_batch=max_batch_size):
-                task_queue.put(item)
-                with header_track.get_lock():
-                    header_track.value += 1
-        logging.info(f"[Memory] RSS: {psutil.Process().memory_info().rss / 1e6:.2f} MB")
-
-        for _ in range(threads):
-            task_queue.put(None)
-
-        logging.info(f"[Memory] RSS: {psutil.Process().memory_info().rss / 1e6:.2f} MB")
-        run_prediction_pipeline(result_queue, workers)
-        logging.info(f"[Memory] RSS: {psutil.Process().memory_info().rss / 1e6:.2f} MB")
-
-        logger.info("Finished first pass with regular model on all the reads")
-
-        for worker in workers:
-            worker.join()
-
-        logging.info(f"[Memory] RSS: {psutil.Process().memory_info().rss / 1e6:.2f} MB")
-        model_path_w_CRF = f"{models_dir}/{model_name}_w_CRF.h5"
-
-        if model_type == "HYB":
-            tmp_invalid_dir = os.path.join(output_dir,
-                                           "tmp_invalid_reads")
-
-            convert_tsv_to_parquet(tmp_invalid_dir,
-                                   row_group_size=1000000)
-            invalid_parquet_files = sorted(
-                [os.path.join(tmp_invalid_dir, f) for f in os.listdir(tmp_invalid_dir) if f.endswith('.parquet') and not f.endswith('read_index.parquet')],
-                key=lambda f: estimate_average_read_length_from_bin(os.path.basename(f).replace(".parquet", ""))
-            )
-
-            with open(f"{models_dir}/{model_name}_w_CRF_lbl_bin.pkl", "rb") as f:
-                label_binarizer = pickle.load(f)
-
-            # if model type selcted is HYB, process the failed reads in step 1 with CNN-LSTM-CRF model
-            pass_num = 2
-            task_queue = mp.Queue(maxsize=max_queue_size)
-            result_queue = mp.Queue()
-
-            with count.get_lock():
-                count.value = 0
-
-            with header_track.get_lock():
-                header_track.value = 0
-
-            workers = [mp.Process(target=post_process_worker,
-                                  args=(task_queue, strand,
-                                        output_fmt, count,
-                                        header_track,
-                                        result_queue)) for _ in range(num_workers)]
-
-            for worker in workers:
-                worker.start()
-
-            logger.info("Starting second pass with CRF model on invalid reads")
-            for invalid_parquet_file in invalid_parquet_files:
-                if calculate_total_rows(invalid_parquet_file) >= 100:
-                    for item in model_predictions(invalid_parquet_file, 1,
-                                                  chunk_size, model_path,
-                                                  model_path_w_CRF,
-                                                  model_type, num_labels):
-                        task_queue.put(item)
-                        with header_track.get_lock():
-                            header_track.value += 1
-
-            for _ in range(threads):
-                task_queue.put(None)
-
-            run_prediction_pipeline(result_queue, workers)
-            logger.info("Finished second pass with CRF model on invalid reads")
-
-            for worker in workers:
-                worker.join()
-
-    if model_type == "CRF":
-        # process all the reads with CNN-LSTM-CRF model
-        model_path_w_CRF = f"{models_dir}/{model_name}_w_CRF.h5"
-
-        with open(f"{models_dir}/{model_name}_w_CRF_lbl_bin.pkl", "rb") as f:
-            label_binarizer = pickle.load(f)
-
-        task_queue = mp.Queue(maxsize=max_queue_size)
-        result_queue = mp.Queue()
-        count = mp.Value('i', 0)
-        header_track = mp.Value('i', 0)
-
-        pass_num = 1
-
-        workers = [mp.Process(target=post_process_worker,
-                              args=(task_queue, strand,
-                                    output_fmt, count,
-                                    header_track,
-                                    result_queue)) for _ in range(num_workers)]
-
-        for worker in workers:
-            worker.start()
-
-        logger.info("Starting first pass with CRF model on all the reads")
-        for parquet_file in parquet_files:
-            for item in model_predictions(parquet_file, 1,
-                                          chunk_size, None,
-                                          model_path_w_CRF,
-                                          model_type, num_labels):
-                task_queue.put(item)
-                with header_track.get_lock():
-                    header_track.value += 1
-
-        for _ in range(threads):
-            task_queue.put(None)
-
-        run_prediction_pipeline(result_queue, workers)
-
-        logger.info("Finished first pass with CRF model on all the reads")
-
-        for worker in workers:
-            worker.join()
-            worker.close()
-
-    cumulative_barcodes_stats = {k: {'count_data': dict(v['count_data']),
-                                     'min_dist_data': dict(v['min_dist_data'])} for k, v in cumulative_barcodes_stats.items()}
-
-    os.makedirs(f"{output_dir}/plots", exist_ok=True)
-
-    logger.info("Generating barcode stats plots")
-    generate_barcodes_stats_pdf(cumulative_barcodes_stats, list(column_mapping.keys()),
-                                pdf_filename=f"{output_dir}/plots/barcode_plots.pdf")
-    logger.info("Generated barcode stats plots")
-
-    logger.info("Generating demux stats plots")
-    generate_demux_stats_pdf(f"{output_dir}/plots/demux_plots.pdf",
-                             f"{output_dir}/matchType_readCount.tsv",
-                             f"{output_dir}/cellId_readCount.tsv",
-                             match_type_counter, cell_id_counter)
-    logger.info("Generated demux stats plots")
-
-    if os.path.exists(f"{output_dir}/annotations_valid.tsv"):
-        with open(f"{output_dir}/annotations_valid.tsv", 'r') as f:
-            header = f.readline().strip().split('\t')
-            dtypes = {col: pl.Utf8 for col in header if col != "read_length"}
-            dtypes["read_length"] = pl.Int64
-
-        df = pl.scan_csv(f"{output_dir}/annotations_valid.tsv",
-                         separator='\t',
-                         dtypes=dtypes)
-        annotations_valid_parquet_file = f"{output_dir}/annotations_valid.parquet"
-        logger.info("Converting annotations_valid.tsv")
-        df.sink_parquet(annotations_valid_parquet_file,
-                        compression="snappy",
-                        row_group_size=chunk_size)
-        logger.info("Converted annotations_valid.tsv to annotations_valid.parquet")
-        os.system(f"rm {output_dir}/annotations_valid.tsv")
-        os.system(f"rm {output_dir}/annotations_valid.tsv.lock")
-
-        logger.info("Generating valid read length and cDNA length distribution plots")
-        plot_read_n_cDNA_lengths(output_dir)
-        logger.info("Generated valid read length and cDNA length distribution plots")
-        del df
-    else:
-        logger.warning("annotations_valid.tsv not found. Skipping Parquet conversion.")
-
-    if os.path.exists(f"{output_dir}/annotations_invalid.tsv"):
-        logger.info("annotations_invalid.tsv found — proceeding with Parquet conversion")
-        with open(f"{output_dir}/annotations_invalid.tsv", 'r') as f:
-            header = f.readline().strip().split('\t')
-        dtypes = {col: pl.Utf8 for col in header if col != "read_length"}
-        dtypes["read_length"] = pl.Int64
-
-        df = pl.scan_csv(f"{output_dir}/annotations_invalid.tsv",
-                         separator='\t',
-                         dtypes=dtypes)
-        annotations_invalid_parquet_file = f"{output_dir}/annotations_invalid.parquet"
-        logger.info("Converting annotations_invalid.tsv")
-        df.sink_parquet(annotations_invalid_parquet_file,
-                        compression="snappy",
-                        row_group_size=chunk_size)
-        logger.info("Converted annotations_invalid.tsv to annotations_invalid.parquet")
-        os.system(f"rm {output_dir}/annotations_invalid.tsv")
-        os.system(f"rm {output_dir}/annotations_invalid.tsv.lock")
-        del df
-    else:
-        logger.warning("annotations_invalid.tsv not found. Skipping Parquet conversion.")
-
-    if os.path.exists(f"{output_dir}/demuxed_fasta/demuxed.fasta.lock"):
-        os.system(f"rm {output_dir}/demuxed_fasta/demuxed.fasta.lock")
-    if os.path.exists(f"{output_dir}/demuxed_fasta/ambiguous.fasta.lock"):
-        os.system(f"rm {output_dir}/demuxed_fasta/ambiguous.fasta.lock")
-    if os.path.exists(f"{output_dir}/demuxed_fasta/demuxed.fastq.lock"):
-        os.system(f"rm {output_dir}/demuxed_fasta/demuxed.fastq.lock")
-    if os.path.exists(f"{output_dir}/demuxed_fasta/ambiguous.fastq.lock"):
-        os.system(f"rm {output_dir}/demuxed_fasta/ambiguous.fastq.lock")
-
-    if model_type == "HYB":
-        os.system(f"rm -r {output_dir}/tmp_invalid_reads")
-
-    usage = resource.getrusage(resource.RUSAGE_CHILDREN)
-    max_rss_mb = usage.ru_maxrss / 1024 if os.uname().sysname == "Linux" else usage.ru_maxrss  # Linux gives KB
-    logger.info(f"Peak memory usage during annotation/barcode correction/demuxing: {max_rss_mb:.2f} MB")
-    logger.info(f"Elapsed time: {time.time() - start:.2f} seconds")
-=======
     from wrappers.annotate_reads_wrap import annotate_reads_wrap
     annotate_reads_wrap(output_dir, whitelist_file, output_fmt, 
                         model_name, model_type, seq_order_file,
                         chunk_size, gpu_mem, target_tokens,
                         vram_headroom, min_batch_size, max_batch_size,
                         bc_lv_threshold, threads, max_queue_size)
->>>>>>> e95a608e
 
 # ======================================
 # align inserts to the reference genome
@@ -1033,11 +327,7 @@
     sorts and writes a coordinate-sorted BAM, then creates a BAM index.
 
     Args:
-<<<<<<< HEAD
-        input_dir: Directory containing `demuxed_fasta` outputs.
-=======
         input_dir: Directory containing `demuxed_fasta` outputs.s
->>>>>>> e95a608e
         ref: Reference genome/transcriptome FASTA for minimap2.
         output_dir: Base directory to write `aligned_files/demuxed_aligned.bam`.
         preset: Minimap2 preset (e.g., "splice" for long RNA).
@@ -1053,43 +343,9 @@
         FileNotFoundError: If demultiplexed FASTA/FASTQ cannot be located.
         CalledProcessError: If minimap2/samtools commands fail.
     """
-<<<<<<< HEAD
-
-    start = time.time()
-
-    if os.path.exists(os.path.join(input_dir, "demuxed_fasta/demuxed.fastq")):
-        fasta_file = os.path.join(input_dir, "demuxed_fasta/demuxed.fastq")
-    elif os.path.exists(os.path.join(input_dir, "demuxed_fasta/demuxed.fasta")):
-        fasta_file = os.path.join(input_dir, "demuxed_fasta/demuxed.fasta")
-    else:
-        raise FileNotFoundError("No demuxed FASTA or FASTQ file found in the input directory.")
-
-    os.makedirs(f'{output_dir}/aligned_files', exist_ok=True)
-    output_bam_dir = os.path.join(output_dir, 'aligned_files')
-
-    output_bam = os.path.join(output_bam_dir, "demuxed_aligned.bam")
-
-    minimap2_cmd = f"minimap2 -t {threads} -ax {preset} {add_minimap_args} \
-        {ref} {fasta_file} | samtools view -h -F {filt_flag} -q {mapq} \
-            -@ {threads} | samtools sort -@ {threads} -o {output_bam}"
-
-    logger.info("Aligning reads to the reference genome")
-    subprocess.run(minimap2_cmd, shell=True, check=True)
-    logger.info(f"Alignment completed and sorted BAM saved as {output_bam}")
-
-    logger.info(f"Indexing {output_bam}")
-    subprocess.run(f"samtools index -@ {threads} {output_bam}", shell=True, check=True)
-    logger.info("Indexing complete")
-
-    usage = resource.getrusage(resource.RUSAGE_CHILDREN)
-    max_rss_mb = usage.ru_maxrss / 1024 if os.uname().sysname == "Linux" else usage.ru_maxrss  # Linux gives KB
-    logger.info(f"Peak memory usage during alignment: {max_rss_mb:.2f} MB")
-    logger.info(f"Elapsed time: {time.time() - start:.2f} seconds")
-=======
     from wrappers.align_wrap import align_wrap
     align_wrap(input_dir, ref, output_dir, preset, 
                filt_flag, mapq, threads, add_minimap_args)
->>>>>>> e95a608e
 
 # ==============================
 # Deduplication using UMI-tools
@@ -1131,43 +387,8 @@
         FileNotFoundError: If expected output BAM is not produced.
         RuntimeError: If underlying tools throw errors.
     """
-<<<<<<< HEAD
-
-    start = time.time()
-    logger.info("Starting duplicate marking process")
-
-    aligned_bam = "aligned_files/demuxed_aligned.bam"
-    dup_marked_bam = "aligned_files/demuxed_aligned_dup_marked.bam"
-
-    input_bam = os.path.join(input_dir, aligned_bam)
-    out_bam = os.path.join(input_dir, dup_marked_bam)
-
-    deduplication_parallel(input_bam, out_bam,
-                           lv_threshold, per_cell,
-                           threads, stranded)
-    
-    if not os.path.exists(out_bam):
-        raise FileNotFoundError(f"Expected output BAM not found: {out_bam}")
-
-    try:
-        with pysam.AlignmentFile(out_bam, "rb") as bam:
-            so = (bam.header.get("HD") or {}).get("SO")
-    except Exception as e:
-        logger.warning(f"Could not read BAM header to check sort order ({e}). Assuming unsorted.")
-        so = None
-
-    logger.info("Indexing duplicate marked BAM file")
-    subprocess.run(f"samtools index -@ {threads} {out_bam}", shell=True, check=True)
-    logger.info(f"Indexing completed for {out_bam}")
-
-    usage = resource.getrusage(resource.RUSAGE_CHILDREN)
-    max_rss_mb = usage.ru_maxrss / 1024 if os.uname().sysname == "Linux" else usage.ru_maxrss  # Linux gives KB
-    logger.info(f"Peak memory usage: {max_rss_mb:.2f} MB")
-    logger.info(f"Elapsed time: {time.time() - start:.2f} seconds")
-=======
     from wrappers.dedup_wrap import dedup_wrap
     dedup_wrap(input_dir, lv_threshold, stranded, per_cell, threads)
->>>>>>> e95a608e
 
 # ===========================
 # Simulate training dataset
@@ -1230,81 +451,11 @@
         `<output_dir>/simulated_data/reads.pkl`
         `<output_dir>/simulated_data/labels.pkl`
     """
-<<<<<<< HEAD
-
-    reads = []
-    labels = []
-
-    length_range = (min_cDNA, max_cDNA)
-
-    base_dir = os.path.dirname(os.path.abspath(__file__))
-
-    utils_dir = os.path.join(base_dir, "utils")
-    utils_dir = os.path.abspath(utils_dir)
-
-    if training_seq_orders_file is None:
-        training_seq_orders_file = f"{utils_dir}/training_seq_orders.tsv"
-
-    seq_order, sequences, barcodes, UMIs, strand = seq_orders(
-        training_seq_orders_file, model_name
-        )
-    seq_order_dict = {}
-
-    if transcriptome:
-        logger.info("Loading transcriptome fasta file")
-        transcriptome_records = list(SeqIO.parse(transcriptome, "fasta"))
-        logger.info("Transcriptome fasta loaded")
-    else:
-        logger.info("No transcriptome provided. Will generate random transcripts...")
-        transcriptome_records = []
-        for i in range(num_reads):
-            length = random.randint(min_cDNA, max_cDNA)
-            seq_str = "".join(np.random.choice(list("ATCG")) for _ in range(length))
-            record = SeqRecord(
-                Seq(seq_str),
-                id=f"random_transcript_{i+1}",
-                description=f"Synthetic transcript {i+1}"
-            )
-            transcriptome_records.append(record)
-        logger.info(f"Generated {len(transcriptome_records)} synthetic transcripts")
-
-    for i in range(len(seq_order)):
-        seq_order_dict[seq_order[i]] = sequences[i]
-
-    training_segment_order = ["cDNA"]
-    training_segment_order.extend(seq_order)
-    training_segment_order.append("cDNA")
-
-    training_segment_pattern = ["RN"]
-    training_segment_pattern.extend(sequences)
-    training_segment_pattern.append("RN")
-
-    logger.info("Generating reads")
-    reads, labels = generate_training_reads(num_reads, mismatch_rate,
-                                            insertion_rate, deletion_rate,
-                                            polyT_error_rate, max_insertions,
-                                            training_segment_order,
-                                            training_segment_pattern,
-                                            length_range, threads, rc,
-                                            transcriptome_records,
-                                            invalid_fraction)
-    logger.info("Finished generating reads")
-
-    os.makedirs(f'{output_dir}/simulated_data', exist_ok=True)
-
-    logger.info("Saving the outputs")
-    with open(f'{output_dir}/simulated_data/reads.pkl', 'wb') as reads_pkl:
-        pickle.dump(reads, reads_pkl)
-    with open(f'{output_dir}/simulated_data/labels.pkl', 'wb') as labels_pkl:
-        pickle.dump(labels, labels_pkl)
-    logger.info("Outputs saved")
-=======
     from wrappers.simulate_data_wrap import simulate_data_wrap
     simulate_data_wrap(model_name, output_dir, training_seq_orders_file,
                        num_reads, mismatch_rate, insertion_rate, deletion_rate,
                        min_cDNA, max_cDNA, polyT_error_rate, max_insertions,
                        threads, rc, transcriptome, invalid_fraction)
->>>>>>> e95a608e
 
 # ===============
 #  Train model
@@ -1396,258 +547,12 @@
         FileNotFoundError: If `training_params.tsv` missing or `model_name` not present.
         RuntimeError: If training fails.
     """
-<<<<<<< HEAD
-    base_dir = os.path.dirname(os.path.abspath(__file__))
-    models_dir = os.path.join(base_dir, "models")
-    models_dir = os.path.abspath(models_dir)
-
-    utils_dir = os.path.join(base_dir, "utils")
-    utils_dir = os.path.abspath(utils_dir)
-
-    if param_file is None:
-        param_file = f'{utils_dir}/training_params.tsv'
-    if not os.path.exists(param_file):
-        raise FileNotFoundError(f"Parameter file not found: {param_file}")
-    if training_seq_orders_file is None:
-        training_seq_orders_file = f"{utils_dir}/training_seq_orders.tsv"
-    if not os.path.exists(training_seq_orders_file):
-        raise FileNotFoundError(f"Seq orders file not found: {training_seq_orders_file}")
-
-    with open(f"{output_dir}/simulated_data/reads.pkl", "rb") as r:
-        reads = pickle.load(r)
-    with open(f"{output_dir}/simulated_data/labels.pkl", "rb") as l:
-        labels = pickle.load(l)
-
-    df = pd.read_csv(param_file, sep="\t")
-
-    # Ensure the model exists in the file
-    if model_name not in df.columns:
-        logger.info(f"{model_name} not found in the parameter file.")
-        return
-    logger.info(f"Extracting parameters for {model_name}")
-
-    # Convert the model's parameter column to a dictionary of lists
-    param_dict = {
-        df.iloc[i, 0]: df.iloc[i][model_name].split(",") for i in range(len(df))
-    }
-
-    # Generate all possible combinations of parameters for this model
-    param_combinations = list(itertools.product(*param_dict.values()))
-    length_range = (min_cDNA, max_cDNA)
-    seq_order, sequences, barcodes, UMIs, strand = seq_orders(
-        training_seq_orders_file, model_name
-        )
-
-    print(f"seq orders: {seq_order}")
-
-    validation_segment_order = ["cDNA"]
-    validation_segment_order.extend(seq_order)
-    validation_segment_order.append("cDNA")
-
-    validation_segment_pattern = ["RN"]
-    validation_segment_pattern.extend(sequences)
-    validation_segment_pattern.append("RN")
-
-    if transcriptome:
-        logger.info("Loading transcriptome fasta file")
-        transcriptome_records = list(SeqIO.parse(transcriptome, "fasta"))
-        logger.info("Transcriptome fasta loaded")
-    else:
-        logger.info("No transcriptome provided. Will generate random transcripts...")
-        transcriptome_records = []
-        for i in range(num_val_reads):
-            length = random.randint(min_cDNA, max_cDNA)
-            seq_str = "".join(np.random.choice(list("ATCG")) for _ in range(length))
-            record = SeqRecord(
-                Seq(seq_str),
-                id=f"random_transcript_{i+1}",
-                description=f"Synthetic transcript {i+1}"
-            )
-            transcriptome_records.append(record)
-        logger.info(f"Generated {len(transcriptome_records)} synthetic transcripts")
-
-    validation_reads, validation_labels = generate_training_reads(
-        num_val_reads, mismatch_rate, insertion_rate, deletion_rate,
-        polyT_error_rate, max_insertions, validation_segment_order,
-        validation_segment_pattern, length_range, threads, rc,
-        transcriptome_records, invalid_fraction)
-
-    palette = ['red', 'blue', 'green', 'purple', 'pink',
-               'cyan', 'magenta', 'orange', 'brown']
-    colors = {'random_s': 'black', 'random_e': 'black', 'cDNA': 'gray',
-              'polyT': 'orange', 'polyA': 'orange'}
-
-    i = 0
-    for element in seq_order:
-        if element not in ['random_s', 'random_e', 'cDNA', 'polyT', 'polyA']:
-            colors[element] = palette[i % len(palette)]  # Cycle through the palette
-            i += 1
-
-    validation_read_names = range(len(validation_reads))
-    validation_read_lengths = []
-
-    for validation_read in validation_reads:
-        validation_read_lengths.append(len(validation_read))
-
-    for idx, param_set in enumerate(param_combinations):
-        model_filename = f"{model_name}_{idx}.h5"
-        param_filename = f"{model_name}_{idx}_params.json"
-
-        os.makedirs(f'{output_dir}/{model_name}_{idx}', exist_ok=True)
-        params = dict(zip(param_dict.keys(), param_set))
-
-        # Extract model parameters
-        batch_size = int(params.get("batch_size", 64))
-        train_fraction = float(params.get("train_fraction", 0.80))
-        vocab_size = int(params["vocab_size"])
-        embedding_dim = int(params["embedding_dim"])
-        num_labels = int(len(seq_order))
-        conv_layers = int(params["conv_layers"])
-        conv_filters = int(params["conv_filters"])
-        conv_kernel_size = int(params["conv_kernel_size"])
-        lstm_layers = int(params["lstm_layers"])
-        lstm_units = int(params["lstm_units"])
-        bidirectional = params["bidirectional"].lower() == "true"
-        crf_layer = params["crf_layer"].lower() == "true"
-        attention_heads = int(params["attention_heads"])
-        dropout_rate = float(params["dropout_rate"])
-        regularization = float(params["regularization"])
-        learning_rate = float(params["learning_rate"])
-        epochs = int(params["epochs"])
-
-        logger.info(f"Training {model_filename} with parameters: {params}")
-
-        # Save the parameters used in training
-        os.makedirs(output_dir, exist_ok=True)
-        with open(f"{output_dir}/{model_name}_{idx}/{param_filename}", "w") as param_file:
-            json.dump(params, param_file, indent=4)
-
-        # Shuffle data
-        reads, labels = shuffle(reads, labels)
-
-        unique_labels = list(set([item for sublist in labels for item in sublist]))
-        label_binarizer = LabelBinarizer()
-        label_binarizer.fit(unique_labels)
-
-        # Save label binarizer
-        os.makedirs(output_dir, exist_ok=True)
-        with open(f"{output_dir}/{model_name}_{idx}/{model_name}_{idx}_lbl_bin.pkl", "wb") as lb_file:
-            pickle.dump(label_binarizer, lb_file)
-
-        # Train-validation split
-        split_index = int(len(reads) * train_fraction)
-        train_reads = reads[:split_index]
-        train_labels = labels[:split_index]
-        val_reads = reads[split_index:]
-        val_labels = labels[split_index:]
-
-        logger.info(f"Training reads: {len(train_reads)}, Validation reads: {len(val_reads)}")
-        logger.info(f"Training Label Distribution: {Counter([label for seq in train_labels for label in seq])}")
-        logger.info(f"Validation Label Distribution: {Counter([label for seq in val_labels for label in seq])}")
-
-        # Data generators
-        train_gen = DynamicPaddingDataGenerator(train_reads, train_labels,
-                                                batch_size, label_binarizer)
-        val_gen = DynamicPaddingDataGenerator(val_reads, val_labels,
-                                              batch_size, label_binarizer)
-
-        # Multi-GPU strategy
-        strategy = tf.distribute.MirroredStrategy()
-        logger.info(f"Number of devices: {strategy.num_replicas_in_sync}")
-
-        with strategy.scope():
-            model = ont_read_annotator(
-                vocab_size,
-                embedding_dim,
-                num_labels,
-                conv_layers=conv_layers,
-                conv_filters=conv_filters,
-                conv_kernel_size=conv_kernel_size,
-                lstm_layers=lstm_layers,
-                lstm_units=lstm_units,
-                bidirectional=bidirectional,
-                crf_layer=crf_layer,
-                attention_heads=attention_heads,
-                dropout_rate=dropout_rate,
-                regularization=regularization,
-                learning_rate=learning_rate
-            )
-
-        logger.info(f"Training {model_name}_{idx} with parameters: {params}")
-        if crf_layer:
-            dummy_input = tf.zeros((1, 512), dtype=tf.int32)  # Batch of 1, sequence length 512
-            _ = model(dummy_input)
-
-            reduce_lr = tf.keras.callbacks.ReduceLROnPlateau(
-                monitor='val_val_accuracy',
-                factor=0.5,
-                patience=1,
-                min_lr=1e-5,
-                mode='max'
-            )
-            early_stopping = tf.keras.callbacks.EarlyStopping(
-                monitor="val_loss_val", 
-                patience=1, 
-                restore_best_weights=True
-                )
-
-            history = model.fit(
-                train_gen,
-                validation_data=val_gen,
-                epochs=epochs,
-                callbacks=[early_stopping, reduce_lr],
-                workers=0,
-                use_multiprocessing=False,
-                )
-            model.save_weights(f"{output_dir}/{model_name}_{idx}/{model_name}_{idx}.h5")
-        else:
-            reduce_lr = tf.keras.callbacks.ReduceLROnPlateau(
-                monitor='val_accuracy',
-                factor=0.5,
-                patience=1,
-                min_lr=1e-5,
-                mode='max'
-                )
-            early_stopping = tf.keras.callbacks.EarlyStopping(
-                monitor="val_loss",
-                patience=3,
-                restore_best_weights=True
-            )
-
-            history = model.fit(
-                train_gen, validation_data=val_gen,
-                epochs=epochs, callbacks=[early_stopping, reduce_lr]
-            )
-            model.save(f"{output_dir}/{model_name}_{idx}/{model_filename}")
-
-        history_df = pd.DataFrame(history.history)
-        history_df.to_csv(f"{output_dir}/{model_name}_{idx}/{model_name}_{idx}_history.tsv",
-                          sep='\t', index=False)
-
-        encoded_data = preprocess_sequences(validation_reads)
-        predictions = annotate_new_data_parallel(encoded_data, model,
-                                                 max_batch_size,
-                                                 min_batch=min_batch_size,
-                                                 strategy=None)
-        annotated_reads = extract_annotated_full_length_seqs(
-            validation_reads, predictions,
-            crf_layer, validation_read_lengths,
-            label_binarizer, seq_order,
-            barcodes, n_jobs=1
-        )
-        save_plots_to_pdf(validation_reads, annotated_reads,
-                          validation_read_names,
-                          f'{output_dir}/{model_name}_{idx}/{model_name}_{idx}_val_viz.pdf',
-                          colors, chars_per_line=150)
-        gc.collect()
-=======
     from wrappers.train_model_wrap import train_model_wrap
     train_model_wrap(model_name, output_dir, param_file, training_seq_orders_file,
                      num_val_reads, mismatch_rate, insertion_rate, deletion_rate,
                      min_cDNA, max_cDNA, polyT_error_rate, max_insertions,
                      threads, rc, transcriptome, invalid_fraction, gpu_mem,
                      target_tokens, vram_headroom, min_batch_size, max_batch_size)
->>>>>>> e95a608e
 
 
 if __name__ == "__main__":
